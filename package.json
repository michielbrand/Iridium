--- conflicted
+++ resolved
@@ -37,13 +37,6 @@
     "skmatc": "^1.1.2"
   },
   "devDependencies": {
-<<<<<<< HEAD
-    "mocha": "2.x",
-    "chai": "1.x",
-    "chai-as-promised": "4.x",
-    "chai-fuzzy": "1.x",
-    "underscore": "1.8.3"
-=======
     "chai": "^2.2.0",
     "chai-as-promised": "^5.0.0",
     "chai-fuzzy": "^1.5.0",
@@ -70,7 +63,6 @@
     "tick": "~0.1.1",
     "typescript": "^1.5.0-beta",
     "underscore": "^1.8.3"
->>>>>>> d478ff70
   },
   "keywords": [
     "mongodb",
