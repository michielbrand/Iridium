﻿/// <reference path="../typings/DefinitelyTyped/tsd.d.ts" />
import * as Iridium from '../index';
import Events = require('events');
import Promise = require('bluebird');

interface TestDocument {
    id?: string;
    answer: number;
}

let hookEmitter = new Events.EventEmitter();

let shouldReject = 0;
class Test extends Iridium.Instance<TestDocument, Test> {
    static collection = 'test';
    static schema: Iridium.Schema = {
        _id: false,
        answer: Number
    };

    id: string;
    answer: number;

    static onCreating(document: TestDocument) {
        if (shouldReject === 1) return Promise.reject('test rejection');
        hookEmitter.emit('creating', document);
    }

    static onReady(instance: Test) {
        if (shouldReject === 2) return Promise.reject('test rejection');
        hookEmitter.emit('ready', instance);
    }

    static onRetrieved(document: TestDocument) {
        if (shouldReject === 3) return Promise.reject('test rejection');
        hookEmitter.emit('retrieved', document);
    }

    static onSaving(instance: Test, changes: any) {
        if (shouldReject === 4) return Promise.reject('test rejection');
        hookEmitter.emit('saving', instance, changes);
    }
}

describe("Hooks", function () {
    this.timeout(500);

    let core = new Iridium.Core({ database: 'test' });
    let model = new Iridium.Model<TestDocument, Test>(core, Test);

    beforeEach(() => shouldReject = 0);
    beforeEach(() => core.connect().then(() => model.remove()).then(() => model.insert({ answer: 10 })));
    afterEach(() => model.remove());
    after(() => core.close());

    describe("creating",() => {
        after(() => {
            // Not used again
            Test.onCreating = null;
        });

        it("should be called when a document is being created",(done) => {
            hookEmitter.once('creating',() => done());
            model.insert({ answer: 11 });
        });

        it("should be passed the document being created",() => {
            let result: Promise<void>;

            hookEmitter.once('creating',(document) => {
                result = Promise.resolve().then(() => {
                    chai.expect(document).to.eql({ answer: 11 });
                });
            });

            return model.insert({ answer: 11 }).then(() => chai.expect(result).to.exist).then(() => result);
        });

<<<<<<< HEAD
        it("should accept promises",(done) => {
            shouldReject = 1;
            model.insert({ answer: 11 }).then(null, (err) => chai.expect(err).to.equal('test rejection') && done());
=======
        it("should support blocking async calls", () => {
            let result: boolean = false;
            Test.onCreating = (document: TestDocument) => {
                return Promise.delay(true, 50).then(() => result = true);
            };

            return model.insert({ answer: 11 }).then(() => chai.expect(result).to.be.true);
>>>>>>> 1fe25e21
        });
    });

    describe("ready",() => {
        after(() => {
            // Not used again
            Test.onReady = null;
        });

        it("should be called when an instance is prepared",() => {
            let result: Promise<void>;

            hookEmitter.once('ready',() => {
                result = Promise.resolve();
            });

            return model.get().then(() => chai.expect(result).to.exist).then(() => result);
        });

        it("should be passed the instance which was created",() => {
            let result: Promise<void>;

            hookEmitter.once('ready',(instance) => {
                result = Promise.resolve().then(() => {
                    chai.expect(instance).to.be.an.instanceof(model.Instance);
                });
            });

            return model.get().then(() => chai.expect(result).to.exist).then(() => result);
        });

<<<<<<< HEAD
        it("should accept promises",(done) => {
            shouldReject = 2;
            model.get().then(null, (err) => chai.expect(err).to.equal('test rejection') && done());
=======
        it("should support blocking async calls", () => {
            let result: boolean = false;
            Test.onReady = (instance: Test) => {
                return Promise.delay(true, 50).then(() => result = true);
            };

            return model.get().then(() => chai.expect(result).to.be.true);
>>>>>>> 1fe25e21
        });
    });

    describe("retreived",() => {
        after(() => {
            // Not used again
            Test.onRetrieved = null;
        });

        it("should be called when a document is being retrieved",() => {
            let result: Promise<void>;

            hookEmitter.once('retrieved',() => {
                result = Promise.resolve();
            });

            return model.get().then(() => chai.expect(result).to.exist).then(() => result);
        });

        it("should be passed the document being retrieved",() => {
            let result: Promise<void>;

            hookEmitter.once('retrieved',(document) => {
                result = Promise.resolve().then(() => {
                    chai.expect(document).to.have.property('answer', 10);
                });
            });

            return model.get().then(() => chai.expect(result).to.exist).then(() => result);
        });

<<<<<<< HEAD
        it("should accept promises",(done) => {
            shouldReject = 3;
            model.get().then(null, (err) => chai.expect(err).to.equal('test rejection') && done());
=======
        it("should support blocking async calls", () => {
            let result: boolean = false;
            Test.onRetrieved = (document: TestDocument) => {
                return Promise.delay(true, 50).then(() => result = true);
            };

            return model.get().then(() => chai.expect(result).to.be.true);
>>>>>>> 1fe25e21
        });
    });

    describe("saving", () => {
        after(() => {
            // Not used again
            Test.onSaving = null;
        });

        it("should be triggered when save() is called on an instance",() => {
            let result: Promise<void>;

            hookEmitter.once('saving',() => {
                result = Promise.resolve();
            });

            return model.get().then((instance) => {
                instance.answer++;
                return instance.save();
            }).then(() => chai.expect(result).to.exist).then(() => result);
        });

        it("should be passed the instance being saved",() => {
            let result: Promise<void>;

            hookEmitter.once('saving',(instance) => {
                result = Promise.resolve().then(() => {
                    chai.expect(instance).to.be.an.instanceof(model.Instance);
                });
            });

            return model.get().then((instance) => {
                instance.answer++;
                return instance.save();
            }).then(() => chai.expect(result).to.exist).then(() => result);
        });

        it("should be passed the changes being made to the instance",() => {
            let result: Promise<void>;

            hookEmitter.once('saving',(instance, changes) => {
                result = Promise.resolve().then(() => {
                    chai.expect(changes).to.eql({
                        $set: { answer: instance.answer }
                    });
                });
            });

            return model.get().then((instance) => {
                instance.answer++;
                return instance.save();
            }).then(() => chai.expect(result).to.exist).then(() => result);
        });

<<<<<<< HEAD
        it("should accept promises",(done) => {
            shouldReject = 4;
            model.get().then((instance) => {
                instance.answer++;
                return instance.save();
            }).then(null, (err) => chai.expect(err).to.equal('test rejection') && done());
=======

        it("should support blocking async calls", () => {
            let result: boolean = false;
            Test.onSaving = (instance: Test, changes: any) => {
                return Promise.delay(true, 50).then(() => result = true);
            };

            return model.get().then((instance) => {
                instance.answer++;
                return instance.save();
            }).then(() => chai.expect(result).to.be.true);
>>>>>>> 1fe25e21
        });
    });
});<|MERGE_RESOLUTION|>--- conflicted
+++ resolved
@@ -76,11 +76,6 @@
             return model.insert({ answer: 11 }).then(() => chai.expect(result).to.exist).then(() => result);
         });
 
-<<<<<<< HEAD
-        it("should accept promises",(done) => {
-            shouldReject = 1;
-            model.insert({ answer: 11 }).then(null, (err) => chai.expect(err).to.equal('test rejection') && done());
-=======
         it("should support blocking async calls", () => {
             let result: boolean = false;
             Test.onCreating = (document: TestDocument) => {
@@ -88,7 +83,6 @@
             };
 
             return model.insert({ answer: 11 }).then(() => chai.expect(result).to.be.true);
->>>>>>> 1fe25e21
         });
     });
 
@@ -120,11 +114,6 @@
             return model.get().then(() => chai.expect(result).to.exist).then(() => result);
         });
 
-<<<<<<< HEAD
-        it("should accept promises",(done) => {
-            shouldReject = 2;
-            model.get().then(null, (err) => chai.expect(err).to.equal('test rejection') && done());
-=======
         it("should support blocking async calls", () => {
             let result: boolean = false;
             Test.onReady = (instance: Test) => {
@@ -132,7 +121,6 @@
             };
 
             return model.get().then(() => chai.expect(result).to.be.true);
->>>>>>> 1fe25e21
         });
     });
 
@@ -164,11 +152,6 @@
             return model.get().then(() => chai.expect(result).to.exist).then(() => result);
         });
 
-<<<<<<< HEAD
-        it("should accept promises",(done) => {
-            shouldReject = 3;
-            model.get().then(null, (err) => chai.expect(err).to.equal('test rejection') && done());
-=======
         it("should support blocking async calls", () => {
             let result: boolean = false;
             Test.onRetrieved = (document: TestDocument) => {
@@ -176,7 +159,6 @@
             };
 
             return model.get().then(() => chai.expect(result).to.be.true);
->>>>>>> 1fe25e21
         });
     });
 
@@ -231,15 +213,6 @@
             }).then(() => chai.expect(result).to.exist).then(() => result);
         });
 
-<<<<<<< HEAD
-        it("should accept promises",(done) => {
-            shouldReject = 4;
-            model.get().then((instance) => {
-                instance.answer++;
-                return instance.save();
-            }).then(null, (err) => chai.expect(err).to.equal('test rejection') && done());
-=======
-
         it("should support blocking async calls", () => {
             let result: boolean = false;
             Test.onSaving = (instance: Test, changes: any) => {
@@ -250,7 +223,6 @@
                 instance.answer++;
                 return instance.save();
             }).then(() => chai.expect(result).to.be.true);
->>>>>>> 1fe25e21
         });
     });
 });