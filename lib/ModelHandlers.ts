﻿import {Core} from './Core';
import {Schema} from './Schema';
import {Model} from './Model';
import {ModelCache} from './ModelCache';
import * as ModelOptions from './ModelOptions';

import Skmatc = require('skmatc');
import _ = require('lodash');
import MongoDB = require('mongodb');
import Bluebird = require('bluebird');

/**
 * Provides a number of methods which are used to handle events that occur within
 * the Iridium workflow - such as what happens when a document is received from
 * the database, or how to handle the creation of new documents and saving of instances.
 *
 * Mostly this is for cache support, wrapping and hook triggering.
 * @internal
 */
export class ModelHandlers<TDocument extends { _id?: any }, TInstance> {
    constructor(public model: Model<TDocument, TInstance>) {

    }

    documentReceived<TResult>(conditions: any,
        result: TDocument,
        wrapper: (document: TDocument, isNew?: boolean, isPartial?: boolean) => TResult,
        options: ModelOptions.QueryOptions = {}): Bluebird<TResult> {
        _.defaults(options, {
            cache: true,
            partial: false
        });

        let wrapped: TResult;
        return Bluebird.resolve(result).then((target: any) => {
<<<<<<< HEAD
            return <Bluebird<TResult>>Bluebird.resolve().then(() => {
                // Cache the document if caching is enabled
                if (this.model.core.cache && options.cache && !options.fields) {
                    this.model.cache.set(target); // Does not block execution pipeline - fire and forget
                }

                // Trigger the received hook
                if (this.model.hooks.onRetrieved) return this.model.hooks.onRetrieved(target);
            }).then(() => {
                // Wrap the document and trigger the ready hook
                wrapped = wrapper(target, false, !!options.fields);

                if (this.model.hooks.onReady && wrapped instanceof this.model.Instance) return this.model.hooks.onReady(<TInstance><any>wrapped);
            }).then(() => {
                return wrapped;
            });
=======
            return <Bluebird<TResult>>Bluebird
                // If onRetrieved returns a Bluebird promise then there is no significant performance overhead here
                .resolve(this.model.hooks.onRetrieved && this.model.hooks.onRetrieved(target))
                .then(() => {
                    // Cache the document if caching is enabled
                    if (this.model.core.cache && options.cache && !options.fields) {
                        this.model.cache.set(target); // Does not block execution pipeline - fire and forget
                    }

                    // Wrap the document and trigger the ready hook
                    let wrapped: TResult = wrapper(target, false, !!options.fields);

                    // Only incur the additional promise's performance penalty if this hook is being used
                    if (this.model.hooks.onReady)
                        return Bluebird
                            .resolve(this.model.hooks.onReady(<TInstance><any>wrapped))
                            .then(() => wrapped);
                    return wrapped;
                });
>>>>>>> 1fe25e21
        });
    }

    creatingDocuments(documents: TDocument[]): Bluebird<any[]> {
        return Bluebird.all(documents.map((document: any) => {
<<<<<<< HEAD
            return Bluebird.resolve().then(() => {
                if (this.model.hooks.onCreating) return this.model.hooks.onCreating(document);
            }).then(() => {
                document = this.model.helpers.convertToDB(document);
                let validation: Skmatc.Result = this.model.helpers.validate(document);
                if (validation.failed) return Bluebird.reject(validation.error);
=======
            return Bluebird
                // If onCreating returns a Bluebird promise then there is no significant performance overhead here
                .resolve(this.model.hooks.onCreating && this.model.hooks.onCreating(document))
                .then(() => {
                    document = this.model.helpers.convertToDB(document);
                    let validation: Skmatc.Result = this.model.helpers.validate(document);
                    if (validation.failed) return Bluebird.reject(validation.error);
>>>>>>> 1fe25e21

                    return document;
                });
        }));
    }

    savingDocument(instance: TInstance, changes: any): Bluebird<TInstance> {
<<<<<<< HEAD
        return Bluebird.resolve().then(() => {
            if (this.model.hooks.onSaving) return this.model.hooks.onSaving(instance, changes);
        }).then(() => {
            return instance;
        });
=======
        return Bluebird
            // If onSaving returns a Bluebird promise then there is no significant performance overhead here
            .resolve(this.model.hooks.onSaving && this.model.hooks.onSaving(instance, changes))
            .then(() => {
                return instance;
            });
>>>>>>> 1fe25e21
    }
}<|MERGE_RESOLUTION|>--- conflicted
+++ resolved
@@ -33,24 +33,6 @@
 
         let wrapped: TResult;
         return Bluebird.resolve(result).then((target: any) => {
-<<<<<<< HEAD
-            return <Bluebird<TResult>>Bluebird.resolve().then(() => {
-                // Cache the document if caching is enabled
-                if (this.model.core.cache && options.cache && !options.fields) {
-                    this.model.cache.set(target); // Does not block execution pipeline - fire and forget
-                }
-
-                // Trigger the received hook
-                if (this.model.hooks.onRetrieved) return this.model.hooks.onRetrieved(target);
-            }).then(() => {
-                // Wrap the document and trigger the ready hook
-                wrapped = wrapper(target, false, !!options.fields);
-
-                if (this.model.hooks.onReady && wrapped instanceof this.model.Instance) return this.model.hooks.onReady(<TInstance><any>wrapped);
-            }).then(() => {
-                return wrapped;
-            });
-=======
             return <Bluebird<TResult>>Bluebird
                 // If onRetrieved returns a Bluebird promise then there is no significant performance overhead here
                 .resolve(this.model.hooks.onRetrieved && this.model.hooks.onRetrieved(target))
@@ -70,20 +52,11 @@
                             .then(() => wrapped);
                     return wrapped;
                 });
->>>>>>> 1fe25e21
         });
     }
 
     creatingDocuments(documents: TDocument[]): Bluebird<any[]> {
         return Bluebird.all(documents.map((document: any) => {
-<<<<<<< HEAD
-            return Bluebird.resolve().then(() => {
-                if (this.model.hooks.onCreating) return this.model.hooks.onCreating(document);
-            }).then(() => {
-                document = this.model.helpers.convertToDB(document);
-                let validation: Skmatc.Result = this.model.helpers.validate(document);
-                if (validation.failed) return Bluebird.reject(validation.error);
-=======
             return Bluebird
                 // If onCreating returns a Bluebird promise then there is no significant performance overhead here
                 .resolve(this.model.hooks.onCreating && this.model.hooks.onCreating(document))
@@ -91,7 +64,6 @@
                     document = this.model.helpers.convertToDB(document);
                     let validation: Skmatc.Result = this.model.helpers.validate(document);
                     if (validation.failed) return Bluebird.reject(validation.error);
->>>>>>> 1fe25e21
 
                     return document;
                 });
@@ -99,19 +71,11 @@
     }
 
     savingDocument(instance: TInstance, changes: any): Bluebird<TInstance> {
-<<<<<<< HEAD
-        return Bluebird.resolve().then(() => {
-            if (this.model.hooks.onSaving) return this.model.hooks.onSaving(instance, changes);
-        }).then(() => {
-            return instance;
-        });
-=======
         return Bluebird
             // If onSaving returns a Bluebird promise then there is no significant performance overhead here
             .resolve(this.model.hooks.onSaving && this.model.hooks.onSaving(instance, changes))
             .then(() => {
                 return instance;
             });
->>>>>>> 1fe25e21
     }
 }