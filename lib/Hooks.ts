import instance = require('./Instance');
import Bluebird = require('bluebird');

export interface Hooks<TDocument, TInstance> {
<<<<<<< HEAD
    onCreating? (document: TDocument): Promise.Thenable<void> | void;
    onRetrieved? (document: TDocument): Promise.Thenable<void> | void;
    onReady? (instance: TInstance): Promise.Thenable<void> | void;
    onSaving? (instance: TInstance, changes: any): Promise.Thenable<void> | void;
=======
    onCreating? (document: TDocument): Promise.Thenable<any> | void;
    onRetrieved? (document: TDocument): Promise.Thenable<any> | void;
    onReady? (instance: TInstance): Promise.Thenable<any> | void;
    onSaving?(instance: TInstance, changes: any): Promise.Thenable<any> | void;
>>>>>>> 1fe25e21
}<|MERGE_RESOLUTION|>--- conflicted
+++ resolved
@@ -1,16 +1,8 @@
 import instance = require('./Instance');
-import Bluebird = require('bluebird');
 
 export interface Hooks<TDocument, TInstance> {
-<<<<<<< HEAD
-    onCreating? (document: TDocument): Promise.Thenable<void> | void;
-    onRetrieved? (document: TDocument): Promise.Thenable<void> | void;
-    onReady? (instance: TInstance): Promise.Thenable<void> | void;
-    onSaving? (instance: TInstance, changes: any): Promise.Thenable<void> | void;
-=======
     onCreating? (document: TDocument): Promise.Thenable<any> | void;
     onRetrieved? (document: TDocument): Promise.Thenable<any> | void;
     onReady? (instance: TInstance): Promise.Thenable<any> | void;
     onSaving?(instance: TInstance, changes: any): Promise.Thenable<any> | void;
->>>>>>> 1fe25e21
 }