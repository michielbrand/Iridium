--- conflicted
+++ resolved
@@ -68,32 +68,20 @@
      * A function which is called whenever a new document is in the process of being inserted into the database.
      * @param document The document which will be inserted into the database.
      */
-<<<<<<< HEAD
-    static onCreating: (document: { _id?: any }) => Promise.Thenable<void> | void;
-=======
     static onCreating: (document: { _id?: any }) => Promise.Thenable<any> | void;
->>>>>>> 1fe25e21
 
     /**
      * A function which is called whenever a document of this type is received from the database, prior to it being
      * wrapped by an Instance object.
      * @param document The document that was retrieved from the database.
      */
-<<<<<<< HEAD
-    static onRetrieved: (document: { _id?: any }) => Promise.Thenable<void> | void;
-=======
     static onRetrieved: (document: { _id?: any }) => Promise.Thenable<any> | void;
->>>>>>> 1fe25e21
 
     /**
      * A function which is called whenever a new instance has been created to wrap a document.
      * @param instance The instance which has been created.
      */
-<<<<<<< HEAD
-    static onReady: (instance: Instance<{ _id?: any }, Instance<{ _id?: any }, any>>) => Promise.Thenable<void> | void;
-=======
     static onReady: (instance: Instance<{ _id?: any }, Instance<{ _id?: any }, any>>) => Promise.Thenable<any> | void;
->>>>>>> 1fe25e21
 
     /**
      * A function which is called whenever an instance's save() method is called to allow you to interrogate and/or manipulate
@@ -102,11 +90,7 @@
      * @param instance The instance to which the changes are being made
      * @param changes The MongoDB change object describing the changes being made to the document.
      */
-<<<<<<< HEAD
-    static onSaving: (instance: Instance<{ _id?: any }, Instance<{ _id?: any }, any>>, changes: any) => Promise.Thenable<void> | void;
-=======
     static onSaving: (instance: Instance<{ _id?: any }, Instance<{ _id?: any }, any>>, changes: any) => Promise.Thenable<any> | void;
->>>>>>> 1fe25e21
 
     /**
      * The name of the collection into which documents of this type are stored.
